<<<<<<< HEAD
### 0.4.1
+ Shutdown when `stdin` closes (issue #5)
=======
### 0.4.0
+ Add support for reconnecting to dropped TCP destinations (issue #3)
  + `--reconnect` (`-r`) to enable
  + `--reconnectTries <n>` (`-t <n>`) to set the number of retries
    before giving up (default: infinite)

### 0.3.0
+ Add cli help output via `--help` (@mcollina)
+ Add a Contributing.md file
>>>>>>> 0164b898

### 0.2.0
+ Correct documentation
+ Switch to [standardjs.com][sjs] code style
+ Add `--cee` switch to prefix sent messages with `@cee: `
+ Ensure local echo and socket sends are asynchronous

[sjs]: http://standardjs.com/<|MERGE_RESOLUTION|>--- conflicted
+++ resolved
@@ -1,7 +1,6 @@
-<<<<<<< HEAD
 ### 0.4.1
 + Shutdown when `stdin` closes (issue #5)
-=======
+
 ### 0.4.0
 + Add support for reconnecting to dropped TCP destinations (issue #3)
   + `--reconnect` (`-r`) to enable
@@ -11,7 +10,6 @@
 ### 0.3.0
 + Add cli help output via `--help` (@mcollina)
 + Add a Contributing.md file
->>>>>>> 0164b898
 
 ### 0.2.0
 + Correct documentation
